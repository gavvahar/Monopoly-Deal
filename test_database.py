#!/usr/bin/env python3
"""
Basic tests for the database module to verify functionality.
"""

import os
from unittest.mock import patch, MagicMock
import database


def test_database_configuration():
    """Test database configuration handling."""
    print("Testing database configuration...")

    # Test configure_database function
    database.configure_database(
        db_name="test_db",
        db_user="test_user",
        db_password="test_pass",
        db_host="localhost",
        db_port=5433,
    )
    
    # Check that configuration was set correctly
    assert database._db_config["db_name"] == "test_db"
    assert database._db_config["db_user"] == "test_user"
    assert database._db_config["db_password"] == "test_pass"
    assert database._db_config["db_host"] == "localhost"
    assert database._db_config["db_port"] == 5433
    print("✓ Custom configuration test passed")

    # Test default configuration
    database.configure_database()
    assert database._db_config["db_name"] == os.getenv("POSTGRES_DB", "monopoly")
    assert database._db_config["db_user"] == os.getenv("POSTGRES_USER", "nihar")
    assert database._db_config["db_host"] == "172.20.0.12"  # Updated default IP
    assert database._db_config["db_port"] == 5432
    print("✓ Default configuration test passed")


def test_database_functions():
    """Test database functions with mocked connections."""
    print("Testing database functions...")

    # Mock the execute_query function
    with patch('database.execute_query') as mock_execute:
        # Test create_users_table
        database.create_users_table()
        mock_execute.assert_called_once()
        create_table_call = mock_execute.call_args[0][0]
        assert "CREATE TABLE IF NOT EXISTS users" in create_table_call
        print("✓ create_users_table test passed")

        # Reset mock
        mock_execute.reset_mock()

<<<<<<< HEAD
    # Test get_usernames
    mock_db.execute_query.return_value = [("alice",), ("bob",), ("charlie",)]
    usernames = user_repo.get_usernames()
    assert usernames == ["alice", "bob", "charlie"]
    mock_db.execute_query.assert_called_once_with(
        "SELECT username FROM users;", fetch=True
    )
    print("✓ get_usernames test passed")
=======
        # Test get_usernames
        mock_execute.return_value = [("alice",), ("bob",), ("charlie",)]
        usernames = database.get_usernames()
        assert usernames == ["alice", "bob", "charlie"]
        mock_execute.assert_called_once_with("SELECT username FROM users;", fetch=True)
        print("✓ get_usernames test passed")
>>>>>>> 39ac7bb2

        # Reset mock
        mock_execute.reset_mock()

        # Test get_all_users
        mock_execute.return_value = [(1, "alice", "pass1"), (2, "bob", "pass2")]
        users = database.get_all_users()
        assert users == [(1, "alice", "pass1"), (2, "bob", "pass2")]
        mock_execute.assert_called_once_with("SELECT * FROM users;", fetch=True)
        print("✓ get_all_users test passed")

    # Test user_exists (with mocked get_usernames)
    with patch('database.get_usernames', return_value=["alice", "bob"]):
        assert database.user_exists("alice") is True
        assert database.user_exists("charlie") is False
    print("✓ user_exists test passed")

    # Test create_user - new user
    with patch('database.user_exists', return_value=False), \
         patch('database.execute_query') as mock_execute:
        result = database.create_user("new_user", "password")
        assert result is True
        mock_execute.assert_called_once_with(
            "INSERT INTO users (username, password) VALUES (%s, %s);",
            ("new_user", "password"),
        )
    print("✓ create_user (new user) test passed")

    # Test create_user - existing user
    with patch('database.user_exists', return_value=True), \
         patch('database.execute_query') as mock_execute:
        result = database.create_user("existing_user", "password")
        assert result is False
        mock_execute.assert_not_called()
    print("✓ create_user (existing user) test passed")


def test_initialize_database():
    """Test database initialization function."""
    print("Testing initialize_database...")

    with patch('database.configure_database') as mock_config, \
         patch('database.create_users_table') as mock_create_table:
        
        database.initialize_database()
        
        mock_config.assert_called_once()
        mock_create_table.assert_called_once()
        print("✓ initialize_database test passed")


def main():
    """Run all tests."""
    print("Running Database Module Tests")
    print("=" * 40)

    try:
        test_database_configuration()
        test_database_functions()
        test_initialize_database()
        print("\n" + "=" * 40)
        print("✅ All tests passed!")
    except Exception as e:
        print(f"\n❌ Test failed: {e}")
        raise


if __name__ == "__main__":
    main()<|MERGE_RESOLUTION|>--- conflicted
+++ resolved
@@ -20,7 +20,7 @@
         db_host="localhost",
         db_port=5433,
     )
-    
+
     # Check that configuration was set correctly
     assert database._db_config["db_name"] == "test_db"
     assert database._db_config["db_user"] == "test_user"
@@ -43,7 +43,7 @@
     print("Testing database functions...")
 
     # Mock the execute_query function
-    with patch('database.execute_query') as mock_execute:
+    with patch("database.execute_query") as mock_execute:
         # Test create_users_table
         database.create_users_table()
         mock_execute.assert_called_once()
@@ -54,23 +54,12 @@
         # Reset mock
         mock_execute.reset_mock()
 
-<<<<<<< HEAD
-    # Test get_usernames
-    mock_db.execute_query.return_value = [("alice",), ("bob",), ("charlie",)]
-    usernames = user_repo.get_usernames()
-    assert usernames == ["alice", "bob", "charlie"]
-    mock_db.execute_query.assert_called_once_with(
-        "SELECT username FROM users;", fetch=True
-    )
-    print("✓ get_usernames test passed")
-=======
         # Test get_usernames
         mock_execute.return_value = [("alice",), ("bob",), ("charlie",)]
         usernames = database.get_usernames()
         assert usernames == ["alice", "bob", "charlie"]
         mock_execute.assert_called_once_with("SELECT username FROM users;", fetch=True)
         print("✓ get_usernames test passed")
->>>>>>> 39ac7bb2
 
         # Reset mock
         mock_execute.reset_mock()
@@ -83,14 +72,15 @@
         print("✓ get_all_users test passed")
 
     # Test user_exists (with mocked get_usernames)
-    with patch('database.get_usernames', return_value=["alice", "bob"]):
+    with patch("database.get_usernames", return_value=["alice", "bob"]):
         assert database.user_exists("alice") is True
         assert database.user_exists("charlie") is False
     print("✓ user_exists test passed")
 
     # Test create_user - new user
-    with patch('database.user_exists', return_value=False), \
-         patch('database.execute_query') as mock_execute:
+    with patch("database.user_exists", return_value=False), patch(
+        "database.execute_query"
+    ) as mock_execute:
         result = database.create_user("new_user", "password")
         assert result is True
         mock_execute.assert_called_once_with(
@@ -100,8 +90,9 @@
     print("✓ create_user (new user) test passed")
 
     # Test create_user - existing user
-    with patch('database.user_exists', return_value=True), \
-         patch('database.execute_query') as mock_execute:
+    with patch("database.user_exists", return_value=True), patch(
+        "database.execute_query"
+    ) as mock_execute:
         result = database.create_user("existing_user", "password")
         assert result is False
         mock_execute.assert_not_called()
@@ -112,11 +103,12 @@
     """Test database initialization function."""
     print("Testing initialize_database...")
 
-    with patch('database.configure_database') as mock_config, \
-         patch('database.create_users_table') as mock_create_table:
-        
+    with patch("database.configure_database") as mock_config, patch(
+        "database.create_users_table"
+    ) as mock_create_table:
+
         database.initialize_database()
-        
+
         mock_config.assert_called_once()
         mock_create_table.assert_called_once()
         print("✓ initialize_database test passed")
